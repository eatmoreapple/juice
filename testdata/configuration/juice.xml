<?xml version="1.0" encoding="UTF-8"?>
<!DOCTYPE configuration PUBLIC "-//juice.org//DTD Config 1.0//EN"
        "https://raw.githubusercontent.com/eatmoreapple/juice/main/config.dtd">

<configuration>
    <environments default="prod">
        <environment id="prod" provider="env">
            <dataSource>${DB_DATA_SOURCE}</dataSource>
            <driver>${DB_DRIVER}</driver>
        </environment>
    </environments>

<<<<<<< HEAD
    <mappers>
        <mapper resource="mappers.xml"/>
        <mapper resource="user.xml"/>
    </mappers>
=======
    <mappers pattern="mappers/*.xml"/>
>>>>>>> fd542178
</configuration><|MERGE_RESOLUTION|>--- conflicted
+++ resolved
@@ -4,18 +4,11 @@
 
 <configuration>
     <environments default="prod">
-        <environment id="prod" provider="env">
+        <environment id="prod">
             <dataSource>${DB_DATA_SOURCE}</dataSource>
             <driver>${DB_DRIVER}</driver>
         </environment>
     </environments>
 
-<<<<<<< HEAD
-    <mappers>
-        <mapper resource="mappers.xml"/>
-        <mapper resource="user.xml"/>
-    </mappers>
-=======
     <mappers pattern="mappers/*.xml"/>
->>>>>>> fd542178
 </configuration>